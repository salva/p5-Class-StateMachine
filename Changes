--- conflicted
+++ resolved
@@ -1,12 +1,10 @@
 Revision history for Perl extension Class::StateMachine.
 
-<<<<<<< HEAD
-0.20  Jan 21, 2013
+0.21  Jan 21, 2013
       - add support for delay_once_until_next_state method
-=======
+
 0.20  Nov 27, 2012
       - work around bug on the pure-perl version of Package::Stash
->>>>>>> e5826b9b
 
 0.19  Jul 10, 2012
       - delayed action processing was broken and could loop forever
